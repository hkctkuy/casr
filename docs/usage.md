# Usage

CASR is a set of tools that allows you to collect crash reports in different
ways. Use `casr-core` binary to deal with coredumps. Use `casr-san` to analyze
ASAN reports or `casr-ubsan` to analyze UBSAN reports. Try `casr-gdb` to get
reports from gdb. Use `casr-python` to analyze python reports and get report
from [Atheris](https://github.com/google/atheris). Use `casr-java` to analyze
java reports and get report from
[Jazzer](https://github.com/CodeIntelligenceTesting/jazzer). Use `casr-js`
to analyze JavaScript reports and get report from
[Jazzer.js](https://github.com/CodeIntelligenceTesting/jazzer.js) or
[jsfuzz](https://github.com/fuzzitdev/jsfuzz). `casr-afl` is used
to triage crashes found by [AFL++](https://github.com/AFLplusplus/AFLplusplus).
`casr-libfuzzer` can triage crashes found by
[libFuzzer](https://www.llvm.org/docs/LibFuzzer.html) (libFuzzer, go-fuzz,
Atheris, Jazzer, Jazzer.js, jsfuzz). `casr-dojo` allows to upload new and
unique CASR reports to [DefectDojo](https://github.com/DefectDojo/django-DefectDojo).
`casr-cli` is meant to provide TUI for viewing reports and converting them into
SARIF report. Reports triage (deduplication, clustering) is done by `casr-cluster`.

## casr-gdb

Create CASR reports (.casrep) from gdb execution

    Usage: casr-gdb [OPTIONS] <--stdout|--output <REPORT>> [-- <ARGS>...]

    Arguments:
      [ARGS]...  Add "-- ./binary <arguments>" to run executable

    Options:
      -o, --output <REPORT>    Path to save report. Path can be a directory, then report name
                               is generated
          --stdout             Print CASR report to stdout
          --stdin <FILE>       Stdin file for program
      -t, --timeout <SECONDS>  Timeout (in seconds) for target execution, 0 value means that
                               timeout is disabled [default: 0]
          --ignore <FILE>      File with regular expressions for functions and file paths that
                               should be ignored
      -h, --help               Print help
      -V, --version            Print version

Example:

    $ casr-gdb -o destAv.gdb.casrep -- casr/tests/casr_tests/bin/test_destAv $(printf 'A%.s' {1..200})

## casr-san

Create CASR reports (.casrep) from AddressSanitizer reports

    Usage: casr-san [OPTIONS] <--stdout|--output <REPORT>> [-- <ARGS>...]

    Arguments:
      [ARGS]...  Add "-- ./binary <arguments>" to run executable

    Options:
      -o, --output <REPORT>    Path to save report. Path can be a directory, then report name
                               is generated
          --stdout             Print CASR report to stdout
          --stdin <FILE>       Stdin file for program
      -t, --timeout <SECONDS>  Timeout (in seconds) for target execution, 0 value means that
                               timeout is disabled [default: 0]
          --ignore <FILE>      File with regular expressions for functions and file paths that
                               should be ignored
      -h, --help               Print help
      -V, --version            Print version

Compile binary with ASAN:

    $ clang++ -fsanitize=address -O0 -g casr/tests/casr_tests/test_asan_df.cpp -o test_asan_df

Run casr-san:

    $ casr-san -o asan.casrep -- ./test_asan_df

If you are using casr-san in docker container modify your seccomp profile to allow
personality syscall (details can be found [here](https://docs.docker.com/engine/security/seccomp/)).

If you are using casr-san to get CASR report for Rust fuzz target, you can choose between
ASAN stacktrace or Rust backtrace to analyze. If environment variable
`RUST_BACKTRACE=(1|full)` is specified, then Rust backtrace is considered.

## casr-ubsan

Triage errors found by UndefinedBehaviorSanitizer and create CASR reports (.casrep)

    Usage: casr-ubsan [OPTIONS] --input <INPUT_DIRS>... --output <OUTPUT_DIR> [-- <ARGS>...]

    Arguments:
      [ARGS]...  Add "-- <path> <arguments>" to run

    Options:
      -l, --log-level <log-level>  Logging level [default: info] [possible values: info,
                                   debug]
      -j, --jobs <jobs>            Number of parallel jobs for generating CASR reports
                                   [default: half of cpu cores]
      -t, --timeout <SECONDS>      Timeout (in seconds) for target execution, 0 value means
                                   that timeout is disabled [default: 0]
      -i, --input <INPUT_DIRS>...  Target input directory list
      -o, --output <OUTPUT_DIR>    Output directory with triaged reports
      -f, --force-remove           Remove output project directory if it exists
      -h, --help                   Print help
      -V, --version                Print version

Compile binary with UBSAN:

    $ clang++ -fsanitize=undefined -O0 -g casr/tests/casr_tests/ubsan/test_ubsan.cpp -o test_ubsan

Run casr-ubsan:

    $ casr-ubsan -i casr/tests/casr_tests/ubsan/input1 -o output -- ./test_ubsan @@

Get summary:

    $ casr-cli output

Ubsan error deduplication is based on crashline comparison. The idea is to run
deduplication to remove equal ubsan errors, then run report generation.

## casr-python

Create CASR reports (.casrep) from python reports

    Usage: casr-python [OPTIONS] <--stdout|--output <REPORT>> [-- <ARGS>...]

    Arguments:
      [ARGS]...  Add "-- <path> <arguments>" to run

    Options:
      -o, --output <REPORT>    Path to save report. Path can be a directory, then report name
                               is generated
          --stdout             Print CASR report to stdout
          --stdin <FILE>       Stdin file for program
      -t, --timeout <SECONDS>  Timeout (in seconds) for target execution, 0 value means that
                               timeout is disabled [default: 0]
          --ignore <FILE>      File with regular expressions for functions and file paths that
                               should be ignored
      -h, --help               Print help
      -V, --version            Print version

Example:

    $ casr-python -o python.casrep -- casr/tests/casr_tests/python/test_casr_python.py

## casr-java

Create CASR reports (.casrep) from java reports

    Usage: casr-java [OPTIONS] <--stdout|--output <REPORT>> [-- <ARGS>...]

    Arguments:
      [ARGS]...  Add "-- <path> <arguments>" to run

    Options:
      -o, --output <REPORT>       Path to save report. Path can be a directory, then report
                                  name is generated
          --stdout                Print CASR report to stdout
          --stdin <FILE>          Stdin file for program
          --source-dirs <DIR>...  Paths to directories with Java source files (list separated
                                  by ':' for env) [env: CASR_SOURCE_DIRS=]
      -t, --timeout <SECONDS>     Timeout (in seconds) for target execution, 0 value means
                                  that timeout is disabled [default: 0]
          --ignore <FILE>         File with regular expressions for functions and file paths
                                  that should be ignored
      -h, --help                  Print help
      -V, --version               Print version

Run casr-java:

    $ casr-java -o java.casrep -- java casr/tests/casr_tests/java/Test1.java

## casr-js

Create CASR reports (.casrep) from JavaScript crash reports

    Usage: casr-js [OPTIONS] <--stdout|--output <REPORT>> [-- <ARGS>...]

    Arguments:
      [ARGS]...  Add "-- <path> <arguments>" to run

    Options:
      -o, --output <REPORT>    Path to save report. Path can be a directory, then report name
                               is generated
          --stdout             Print CASR report to stdout
          --stdin <FILE>       Stdin file for program
      -t, --timeout <SECONDS>  Timeout (in seconds) for target execution, 0 value means that
                               timeout is disabled [default: 0]
          --ignore <FILE>      File with regular expressions for functions and file paths that
                               should be ignored
      -h, --help               Print help
      -V, --version            Print version

Run casr-js:

    $ casr-js -o js.casrep -- node casr/tests/casr_tests/js/test_casr_js.js

## casr-core

Analyze coredump for security goals and provide detailed report with severity estimation

    Usage: casr-core [OPTIONS]

    Options:
      -m, --mode <MODE>        Offline mode analyzes collected coredumps, online mode
                               intercepts coredumps via core_pattern [default: offline]
                               [possible values: online, offline]
      -f, --file <FILE>        Path to input core file
      -o, --output <FILE>      Path to save report in JSON format
          --stdout             Print CASR report to stdout
      -e, --executable <FILE>  Path to executable
      -h, --help               Print help
      -V, --version            Print version

`casr-core` have two modes: offline and online. Offline mode is used by default. You
may create report when you already have a coredump file.

Example:

    $ casr-core -f casr/tests/casr_tests/bin/core.test_destAv -e casr/tests/casr_tests/bin/test_destAv -o destAv.casrep

In online mode `casr-core` could intercept crashes via core\_pattern. You
should do the following steps.

Create directory `/var/crash` and set permissions for it:

    $ sudo mkdir -m 777 /var/crash

Update core\_pattern:

    $ echo "|<path_to_casr_core_binary> -m online -c %c -p %p  -P %P -u %u -g %g -e %E" | sudo tee /proc/sys/kernel/core_pattern

Set core ulimit to unlimited or another non-zero value:

    $ ulimit -c unlimited

To test just crash some programs:

    $ cd casr/tests/casr_tests/bin && ./run.sh

Reports and coredumps will be stored in `/var/crash` directory.

## casr-cluster

Tool for clustering CASR reports

    Usage: casr-cluster [OPTIONS]

    Options:
      -s, --similarity <CASREP1> <CASREP2>
              Similarity between two CASR reports
      -c, --cluster <INPUT_DIR> <OUTPUT_DIR>
              Cluster CASR reports. If two directories are set, clusters will be placed in the
              second directory. If one directory is provided, clusters will be placed there,
              but reports in this directory will not be deleted.
          --unique-crashline
              Leave reports with unique crash lines in each cluster [env:
              CASR_CLUSTER_UNIQUE_CRASHLINE=]
      -d, --deduplicate <INPUT_DIR> <OUTPUT_DIR>
              Deduplicate CASR reports. If two directories are set, deduplicated reports are
              copied to the second directory. If one directory is provided, duplicated reports
              are deleted.
      -m, --merge <INPUT_DIR> <OUTPUT_DIR>
              Merge INPUT_DIR into OUTPUT_DIR. Only new CASR reports from INPUT_DIR will be
              added to OUTPUT_DIR.
<<<<<<< HEAD
      -u, --update <NEW_DIR> <OLD_DIR>
              Update clusters from OLD_DIR using CASR reports from NEW_DIR
      -e, --estimate <DIR>
              Calculate silhouette score for clustering results
=======
          --diff <NEW_DIR> <PREV_DIR> <DIFF_DIR>
              Compute report sets difference NEW_DIR \ PREV_DIR. Copy new CASR reports from
              NEW_DIR into DIFF_DIR.
>>>>>>> 74623d5d
          --ignore <FILE>
              File with regular expressions for functions and file paths that should be
              ignored
      -j, --jobs <N>
              Number of parallel jobs to collect CASR reports
      -h, --help
              Print help
      -V, --version
              Print version

Report deduplication and clustering is based on stack trace comparison from
[gdb-command](https://github.com/anfedotoff/gdb-command). The idea is to run
deduplication first to remove equal reports, then run clustering on remaining
reports.

Example:

    $ casr-cluster -d casr/tests/casr_tests/casrep/test_clustering_gdb out-dedup
    $ casr-cluster -c out-dedup out-cluster

After clustering result directory will have the following structure:

    out-cluster
    ├── cl1
    │   ├── crash-2509d035b2e80f9a581d3aa8d06cfc69e0c039b5.casrep
    │   ├── crash-a791b3987d2f0df9e23ea6391f4fdf7668efec43.casrep
    │   └── crash-c30769502be4b694429b2f6fefd711077f8d74a9.casrep
    ├── cl10
    │   ├── crash-846a04c66ae6f00ebba8419366560f026edef55d.casrep
    │   └── crash-a3b2b686d60ee4fe01894e7fb4d51993567d344b.casrep
    ├── cl11
    │   ├── crash-3dc833a82a0cf5a8e59c375de8b3c0593697f430.casrep
    │   └── crash-d99121840f0da6ead4a850672450fe72d1fdfd20.casrep
    ├── cl12
    │   ├── crash-8c9af71da1ab74220b6a1ed2351c7a2998499a6d.casrep
    │   └── crash-e66fa015ed8b678c7670a1fb6056b7bc01da4da8.casrep
    ├── cl13
    │   └── crash-a04315b661e020c8a4e0cc566c75a765268270cb.casrep
    ├── cl2
    │   └── crash-a9ae83bf106b3b0922e49c5e39d5bf243dba9cf1.casrep
    ├── cl3
    │   └── crash-c886939eb1d08b7441f5c7db5214880e9edb6293.casrep
    ├── cl4
    │   └── crash-f76c353b794463ac1bdcc29e8f5d745984c6ecee.casrep
    ├── cl5
    │   └── crash-c1d84a4e0b4fe5a76c409d3036124131eeed0916.casrep
    ├── cl6
    │   └── crash-8272d5348f16766c950732bbaad7b32cd4b34d2b.casrep
    ├── cl7
    │   └── crash-ed08a8b8940f9209614092f3a8eef49e271797eb.casrep
    ├── cl8
    │   ├── crash-18ff5f889c2077dbb2caa8daab9a0b8160c99732.casrep
    │   └── crash-31464ed3fafb976c6e11cba8ddda7a5277b97755.casrep
    └── cl9
        └── crash-76f90b8ba0ee1e10f04692607a2aae17a1ced499.casrep

Similar CASR reports are inside one cluster.

For the **--ignore <FILE>** option, file format should be as follows:

    FUNCTIONS
    /*ignored regexs for function names*/
    FILES
    /*ignored regexs for file paths*/

Headers may be in different order, one of them may be missing.
Frames that match these regular expressions will be not considered during analysis.

For `CASR_CLUSTER_UNIQUE_CRASHLINE` a `false` literal is `n`, `no`, `f`,
`false`, `off` or `0`. An absent environment variable will also be considered as
`false`. Anything else will considered as true.

Example:

    $ casr-cluster -c casr/tests/casr_tests/casrep/test_clustering_small out
    $ rm -f out/cl9/40.casrep out/cl7/20.casrep && rm -rf out/cl8 && mv out/cl9 out/cl8
    $ casr-cluster -u casr/tests/casr_tests/casrep/test_clustering_small out

## casr-cli

App provides text-based user interface to view CASR reports, prints joint statistics for
all reports, and converts CASR reports to SARIF format.

    Usage: casr-cli [OPTIONS] <REPORT|DIR>

    Arguments:
      <REPORT|DIR>  CASR report file to view or directory with reports

    Options:
      -v, --view <MODE>         View mode [default: tree] [possible values: tree, slider,
                                stdout]
      -u, --unique              Print only unique crash lines in joint statistics
          --sarif <OUTPUT>      Generate SARIF report from CASR reports
          --source-root <PATH>  Source root path in CASR reports for SARIF report generation
          --tool <NAME>         Tool name that detected crashes/errors for SARIF report
                                [default: CASR]
      -h, --help                Print help
      -V, --version             Print version

There are three view modes: tree, slider (list), and stdout. In stdout mode
`casr-cli` prints text-based CASR report to stdout.

`casr-cli` can convert a directory with casr reports or single report into SARIF
report. You could load resulting SARIF report into IDE and continue crash
analysis.

Example:

    $ casr-cli casr/tests/casr_tests/casrep/test_clustering_san/load_fuzzer_crash-120697a7f5b87c03020f321c8526adf0f4bcc2dc.casrep

Joint statistics about crash clusters:

    $ casr-cli casr_reports

Convert reports to SARIF report:

    $ casr-cli --sarif out.sarif --tool libfuzzer --source-root /xlnt casr/tests/casr_tests/casrep/test_clustering_san

### Screenshots

![casrep](/docs/images/casr_report.png)

![sarif](/docs/images/casr_sarif.png)

## casr-afl

Triage crashes found by AFL++

    Usage: casr-afl [OPTIONS] --input <INPUT_DIR> --output <OUTPUT_DIR> [-- <ARGS>...]

    Arguments:
      [ARGS]...  Add "-- ./gdb_fuzz_target <arguments>" to generate additional crash reports
                 with casr-gdb (e.g., test whether program crashes without sanitizers)

    Options:
      -l, --log-level <log-level>  Logging level [default: info] [possible values: info,
                                   debug]
      -j, --jobs <jobs>            Number of parallel jobs for generating CASR reports
                                   [default: half of cpu cores]
      -t, --timeout <SECONDS>      Timeout (in seconds) for target execution, 0 value means
                                   that timeout is disabled [default: 0]
      -i, --input <INPUT_DIR>      AFL++ work directory
      -o, --output <OUTPUT_DIR>    Output directory with triaged reports
      -f, --force-remove           Remove output project directory if it exists
          --ignore-cmdline         Force <ARGS> usage to run target instead of searching for
                                   cmdline files in AFL fuzzing directory
          --no-cluster             Do not cluster CASR reports
      -h, --help                   Print help
      -V, --version                Print version

`casr-afl` provides a straightforward CASR integration with AFL++. While walking through afl
instances, `casr-afl` generates crash reports depending on target binary. For
binary with ASAN `casr-san` is used, otherwise `casr-gdb`. On the next step report
deduplication is done by `casr-cluster`. Finally, reports are traiged into
clusters. Crash reports contain many useful information: severity (like [exploitable](https://github.com/jfoote/exploitable)), OS and package versions, command line, stack trace, register values,
disassembly, and even source code fragment where crash appeared.

**NOTE:** `casr-gdb` and `casr-san` should be in PATH to make `casr-afl` work.

Example (Ubuntu 20.04+):

    $ cp casr/tests/casr_tests/bin/load_afl /tmp/load_afl
    $ cp casr/tests/casr_tests/bin/load_sydr /tmp/load_sydr
    $ casr-afl -i casr/tests/casr_tests/casrep/afl-out-xlnt -o casr/tests/tmp_tests_casr/casr_afl_out

    $ tree tests/tmp_tests_casr/casr_afl_out
    tests/tmp_tests_casr/casr_afl_out
    ├── cl1
    │   └── id:000029,sig:00,src:000260,time:5748120,execs:122586,op:havoc,rep:8.casrep
    ├── cl10
    │   └── id:000002,sig:00,sync:afl_s01-worker,src:000136.casrep
    ├── cl11
    │   └── id:000024,sig:00,src:000507,time:1813906,execs:45610,op:havoc,rep:2.casrep
    ├── cl12
    │   ├── id:000016,sig:06,src:000018+000639,time:193966,execs:10509,op:splice,rep:2.casrep
    │   └── id:000018,sig:06,src:000064+000617,time:5061657,execs:49612,op:splice,rep:16.gdb.casrep
    ├── cl13
    │   ├── id:000017,sig:00,src:000048,time:665607,execs:21500,op:havoc,rep:8.gdb.casrep
    │   └── id:000019,sig:00,src:000064+000142,time:5072767,execs:49687,op:splice,rep:8.gdb.casrep
    ├── cl14
    │   └── id:000013,sig:00,sync:afl_main-worker,src:000791.gdb.casrep
    ├── cl15
    │   ├── id:000003,sig:00,sync:afl_main-worker,src:000152.gdb.casrep
    │   ├── id:000008,sig:00,sync:afl_main-worker,src:000510.gdb.casrep
    │   └── id:000011,sig:00,sync:afl_main-worker,src:000684.gdb.casrep
    ├── cl16
    │   ├── id:000015,sig:06,src:000667,time:147636,execs:9735,op:havoc,rep:4.gdb.casrep
    │   └── id:000019,sig:06,src:000040+000503,time:303958,execs:13059,op:splice,rep:8.casrep
    ├── cl17
    │   └── id:000004,sig:00,sync:afl_main-worker,src:000180.gdb.casrep
    ├── cl18
    │   └── id:000001,sig:00,sync:afl_main-worker,src:000111.gdb.casrep
    ├── cl19
    │   └── id:000025,sig:00,src:000405,time:14413049,execs:142946,op:havoc,rep:16.gdb.casrep
    ├── cl2
    │   └── id:000025,sig:00,sync:sydr-worker,src:000157.casrep
    ├── cl20
    │   └── id:000005,sig:00,sync:afl_main-worker,src:000335.gdb.casrep
    ├── cl21
    │   └── id:000028,sig:06,src:000204,time:5134989,execs:109591,op:havoc,rep:2.casrep
    ├── cl3
    │   ├── id:000009,sig:00,sync:afl_s01-worker,src:000560.casrep
    │   ├── id:000012,sig:00,sync:afl_s01-worker,src:000730.casrep
    │   ├── id:000013,sig:00,sync:afl_s01-worker,src:000791.casrep
    │   ├── id:000017,sig:00,src:000037,time:232885,execs:12235,op:havoc,rep:16.casrep
    │   └── id:000031,sig:00,sync:sydr-worker,src:000371.casrep
    ├── cl4
    │   └── id:000023,sig:00,src:000327,time:1245203,execs:33583,op:havoc,rep:16.casrep
    ├── cl5
    │   └── id:000015,sig:00,src:000018+000616,time:190597,execs:10485,op:splice,rep:16.casrep
    ├── cl6
    │   ├── id:000020,sig:00,src:000074+000118,time:448203,execs:16610,op:splice,rep:2.casrep
    │   ├── id:000022,sig:00,src:000178,time:654188,execs:21734,op:havoc,rep:16.casrep
    │   └── id:000030,sig:00,src:000375,time:24443406,execs:524127,op:havoc,rep:4.casrep
    ├── cl7
    │   ├── id:000000,sig:00,sync:afl_s01-worker,src:000025.casrep
    │   ├── id:000008,sig:00,sync:afl_s01-worker,src:000510.casrep
    │   └── id:000010,sig:00,sync:afl_s01-worker,src:000580.casrep
    ├── cl8
    │   └── id:000004,sig:00,sync:afl_s01-worker,src:000180.casrep
    └── cl9
        └── id:000001,sig:00,sync:afl_s01-worker,src:000111.casrep

You may also run `casr-afl` with additional report generation for uninstrumented
binary with `casr-gdb`:

    $ casr-afl -i casr/tests/casr_tests/casrep/afl-out-xlnt -o casr/tests/tmp_tests_casr/casr_afl_out -- /tmp/load_sydr @@

Thus, `casr-afl` will generate GDB crash report for each unique ASAN crash. So,
you can estimate crash severity for program built without sanitizers.

You can set environment variable `RUST_BACKTRACE=(1|full)` for `casr-afl`. This
variable may be used by [casr-san](#casr-san).

## casr-libfuzzer

Triage crashes found by libFuzzer based fuzzer
(C/C++/go-fuzz/Atheris/Jazzer/Jazzer.js/jsfuzz)

    Usage: casr-libfuzzer [OPTIONS] --output <OUTPUT_DIR> [-- <ARGS>...]

    Arguments:
      [ARGS]...  Add "-- ./fuzz_target <arguments>"

    Options:
      -l, --log-level <log-level>
              Logging level [default: info] [possible values: info, debug]
      -j, --jobs <jobs>
              Number of parallel jobs for generating CASR reports [default: half of cpu cores]
      -t, --timeout <SECONDS>
              Timeout (in seconds) for target execution, 0 means that timeout is disabled
              [default: 0]
      -i, --input <INPUT_DIR>
              Directory containing crashes found by libFuzzer [default: .]
      -o, --output <OUTPUT_DIR>
              Output directory with triaged reports
      -f, --force-remove
              Remove output project directory if it exists
          --no-cluster
              Do not cluster CASR reports
          --casr-gdb-args <casr-gdb-args>
              Add "--casr-gdb-args './gdb_fuzz_target <arguments>'" to generate additional
              crash reports with casr-gdb (e.g., test whether program crashes without
              sanitizers)
      -h, --help
              Print help
      -V, --version
              Print version

`casr-libfuzzer` provides integration with
[libFuzzer](https://www.llvm.org/docs/LibFuzzer.html) based fuzzers
(C/C++/[go-fuzz](https://github.com/dvyukov/go-fuzz)/[Atheris](https://github.com/google/atheris)/
[Jazzer](https://github.com/CodeIntelligenceTesting/jazzer)/[Jazzer.js](https://github.com/CodeIntelligenceTesting/jazzer.js)/
[jsfuzz](https://github.com/fuzzitdev/jsfuzz)).
It is pretty much like `casr-afl`.

libFuzzer example:

    $ casr-libfuzzer -i casr/tests/casr_tests/casrep/libfuzzer_crashes_xlnt -o casr/tests/tmp_tests_casr/casr_libfuzzer_out -- casr/tests/casr_tests/bin/load_fuzzer

You may also run `casr-libfuzzer` with additional report generation for non-instrumented
binary with `casr-gdb`:

    $ casr-libfuzzer -i casr/tests/casr_tests/casrep/libfuzzer_crashes_xlnt -o casr/tests/tmp_tests_casr/casr_libfuzzer_out --casr-gdb-args 'casr/tests/casr_tests/bin/load_sydr @@' -- casr/tests/casr_tests/bin/load_fuzzer

Atheris example:

    $ unzip casr/tests/casr_tests/python/ruamel.zip
    $ casr-libfuzzer -i casr/tests/casr_tests/casrep/atheris_crashes_ruamel_yaml -o casr/tests/tmp_tests_casr/casr_libfuzzer_atheris_out -- casr/tests/casr_tests/python/yaml_fuzzer.py

Jazzer.js example (Jazzer.js installation [guide](https://github.com/CodeIntelligenceTesting/jazzer.js#quickstart)):

    $ unzip casr/tests/casr_tests/js/xml2js.zip -d xml2js
    $ mkdir -p casr/tests/tmp_tests_casr/xml2js_fuzzer_out
    $ cp casr/tests/casr_tests/js/test_casr_libfuzzer_jazzer_js_xml2js.js casr/tests/tmp_tests_casr/xml2js_fuzzer_out/xml2js_fuzzer.js
    $ sudo npm install xml2js
    $ sudo npm install --save-dev @jazzer.js/core
    $ casr-libfuzzer -i ./xml2js -o casr/tests/tmp_tests_casr/xml2js_fuzzer_out/out -- npx jazzer casr/tests/tmp_tests_casr/xml2js_fuzzer_out/xml2js_fuzzer.js

You can set environment variable `RUST_BACKTRACE=(1|full)` for `casr-libfuzzer`. This
variable may be used by [casr-san](#casr-san).

## casr-dojo

Tool for uploading new and unique CASR reports to DefectDojo

    Usage: casr-dojo [OPTIONS] --url <URL> --token <TOKEN> --input <INPUT_DIR> <PARAMS>

    Arguments:
      <PARAMS>  TOML file with parameters for DefectDojo product, engagement, and test

    Options:
      -l, --log-level <log-level>  Logging level [default: info] [possible values: info,
                                   debug]
      -u, --url <URL>              DefectDojo base URL
      -t, --token <TOKEN>          DefectDojo API key
      -i, --input <INPUT_DIR>      Directory that is recursively searched for CASR reports
                                   (also, crash seeds and CASR GDB reports if they are
                                   present)
      -h, --help                   Print help
      -V, --version                Print version

`casr-dojo` provides a convenient way of uploading new and unique CASR reports
to [DefectDojo](https://github.com/DefectDojo/django-DefectDojo) vulnerability
management system. The findings deduplication is the same as in `casr-cluster
-d` and based on filtered stack trace hashing for all CASR reports except UBSAN.
UBSAN reports deduplication is based on crash source file and line number.
The `casr-dojo` tool performs crash analysis by the following steps:

1. Fill the default values for required DefectDojo [API
   parameters](https://demo.defectdojo.org/api/v2/oa3/swagger-ui/). You may
   override most parameters in `PARAMS` [TOML](https://toml.io/en/) that is
   passed to `casr-dojo`. Moreover, you can provide a string value for
   `test.test_type` (instead of integer id as specified in [API
   reference](https://demo.defectdojo.org/api/v2/oa3/swagger-ui/)), and
   `casr-dojo` will get existing or create new corresponding `test_type`.
2. Get existing or create new DefectDojo product (i.e. project being fuzzed),
   engagement (i.e. fuzz target and/or corresponding CI job), and test (i.e.
   fuzzer that found bugs) with specified names (more details
   [here](https://documentation.defectdojo.com/usage/models/)).
3. Get all active, false positive, and out of scope findings from DefectDojo. We
   eager to skip uploading duplicate findings and avoid discovering the same
   false positives.
4. Compute
   [filtered](https://github.com/ispras/casr/blob/master/libcasr/src/constants.rs)
   stack trace hashes (or get crash lines for UBSAN reports) for downloaded
   findings.
5. Upload new CASR reports to DefectDojo that have unique filtered stack trace
   hashes (or unique crash lines for UBSAN reports). Each finding will have a
   generated description with CASR report
   fields like crash line, severity, error description, source, stack trace,
   etc. Furthermore, `casr-dojo` uploads CASR report, GDB CASR report (if
   `.gdb.casrep` exists), and crash seed files for corresponding finding.

Thus, you can have a single entry point (DefectDojo) for all the crashes you
analyze with CASR.

You must specify DefectDojo URL (`-u`) and API v2 Key (`-t`). `casr-dojo`
recursively searches for all `.casrep` files in input directory (`-i`).
[Parameters](https://demo.defectdojo.org/api/v2/oa3/swagger-ui/) for DefectDojo
[entities](https://documentation.defectdojo.com/usage/models/) are specified in
[TOML](https://toml.io/en/) (`PARAMS`):

```toml
[product]
name = "xlnt"

[engagement]
name = "load_fuzzer 2023-06-07T16:47:18+03:00"

[test]
test_type = "CASR DAST Report"
```

CASR must be built with `dojo` feature via `cargo install -F dojo casr` or
`cargo build -F dojo --release`.

DefectDojo installation instructions can be found
[here](https://github.com/DefectDojo/django-DefectDojo/blob/dev/readme-docs/DOCKER.md).
The following commands can be used for a quick start:

    $ git clone https://github.com/DefectDojo/django-DefectDojo.git
    $ cd django-DefectDojo
    $ ./dc-build.sh
    $ ./dc-up.sh
    $ # Wait for complete initialization: django-defectdojo_initializer_1 exited with code 0
    $ # Get password for user "admin":
    $ docker-compose logs initializer | grep "Admin password:"

Upload new and unique CASR reports to
[DefectDojo](https://github.com/DefectDojo/django-DefectDojo):

    $ echo '[product]' > dojo.toml
    $ echo 'name = "xlnt"' >> dojo.toml
    $ echo '[engagement]' >> dojo.toml
    $ echo "name = \"load_fuzzer $(date -Isec)\"" >> dojo.toml
    $ echo '[test]' >> dojo.toml
    $ echo 'test_type = "CASR DAST Report"' >> dojo.toml
    $ casr-dojo -i casr/tests/casr_tests/casrep/test_clustering_san -u http://localhost:8080 -t 382f5dfdf2a339f7c3bb35442f9deb9b788a98d5 dojo.toml

### Screenshots

![dashboard](/docs/images/casr_dojo_dashboard.png)

![product](/docs/images/casr_dojo_product.png)

![findings](/docs/images/casr_dojo_findings.png)

![finding](/docs/images/casr_dojo_finding.png)

![finding-files](/docs/images/casr_dojo_finding_files.png)<|MERGE_RESOLUTION|>--- conflicted
+++ resolved
@@ -261,16 +261,13 @@
       -m, --merge <INPUT_DIR> <OUTPUT_DIR>
               Merge INPUT_DIR into OUTPUT_DIR. Only new CASR reports from INPUT_DIR will be
               added to OUTPUT_DIR.
-<<<<<<< HEAD
       -u, --update <NEW_DIR> <OLD_DIR>
               Update clusters from OLD_DIR using CASR reports from NEW_DIR
       -e, --estimate <DIR>
               Calculate silhouette score for clustering results
-=======
           --diff <NEW_DIR> <PREV_DIR> <DIFF_DIR>
               Compute report sets difference NEW_DIR \ PREV_DIR. Copy new CASR reports from
               NEW_DIR into DIFF_DIR.
->>>>>>> 74623d5d
           --ignore <FILE>
               File with regular expressions for functions and file paths that should be
               ignored
